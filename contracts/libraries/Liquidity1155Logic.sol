--- conflicted
+++ resolved
@@ -1,791 +1,782 @@
-// SPDX-License-Identifier: BUSL-1.1
-pragma solidity 0.8.10;
-
-import "@openzeppelin/contracts/token/ERC20/utils/SafeERC20.sol";
-import {DataTypes} from "../libraries/DataTypes.sol";
-import {Pool1155Logic} from "./Pool1155Logic.sol";
-import {MathHelpers} from "../libraries/MathHelpers.sol";
-import {Math} from "@openzeppelin/contracts/utils/math/Math.sol";
-import {Errors} from "../libraries/Errors.sol";
-import {IERC20} from "@openzeppelin/contracts/token/ERC20/IERC20.sol";
-import {IERC1155} from "@openzeppelin/contracts/token/ERC1155/IERC1155.sol";
-import {ILPToken} from "../interfaces/ILPToken.sol";
-
-/**
- * @title library for Liquidity logic of 1155 pools with single collection
- * @author Souq.Finance
- * @notice Defines the logic functions for the AMM and MME that operate ERC1155 shares
- * @notice License: https://souq-nft-amm-v1.s3.amazonaws.com/LICENSE.md
- */
-
-library Liquidity1155Logic {
-    using SafeERC20 for IERC20;
-    using Math for uint256;
-    using Pool1155Logic for DataTypes.AMMSubPool1155[];
-    /**
-     * @dev Emitted when the user initiates deposit of stablecoins and shares into a subpool
-     * @param user The user address
-     * @param subPoolId The subPool id
-     * @param stableIn The amount of stablecoin inputted
-     * @param params The token ids[] and amounts[] structure
-     * @param totalShares The new total shares count
-     * @param F The new F
-     */
-    event DepositInitiated(
-        address user,
-        uint256 subPoolId,
-        uint256 stableIn,
-        DataTypes.Shares1155Params params,
-        uint256 totalShares,
-        uint256 F
-    );
-    /**
-     * @dev Emitted when adding liquidity by a liqduity provider using stablecoins
-     * @param stableIn The amount of stablecoin inputted
-     * @param lpAmount The amount of LP token outputted
-     * @param from The address of the msg sender
-     * @notice it's here to avoid the stack too deep issue for now
-     */
-    event AddedLiqStable(uint256 stableIn, uint256 lpAmount, address from);
-
-    /**
-     * @dev Emitted when adding liquidity by a liqduity provider using shares
-     * @param lpAmount The amount of LP token outputted
-     * @param from The address of the msg sender
-     * @param subPoolGroups The subpool groups including calculations and shares array
-     */
-    event AddedLiqShares(uint256 lpAmount, address from, DataTypes.SubPoolGroup[] subPoolGroups);
-
-    /**
-     * @dev Emitted when removing liquidity by a liqduity provider
-     * @param stableOut The amount of stablecoin outputted
-     * @param lpAmount The amount of LP token inputted
-     * @param from The address of the msg sender
-     * @param queued If transaction is queued = true
-     */
-    event RemovedLiqStable(uint256 stableOut, uint256 lpAmount, address from, bool queued);
-
-    /**
-     * @dev Emitted when removing liquidity by a liqduity provider
-     * @param lpAmount The amount of LP token inputted
-     * @param from The address of the msg sender
-     * @param queued If transaction is queued = true
-     * @param subPoolGroups The subpool groups including calculations and shares array
-     */
-    event RemovedLiqShares(uint256 lpAmount, address from, bool queued, DataTypes.SubPoolGroup[] subPoolGroups);
-
-    /**
-     * @dev Emitted when swap of stable coins occures
-     * @param stableIn The amount of stablecoin supplied
-     * @param fees The fees collected
-     * @param user The user address
-     * @param subPoolGroups The subpool groups including calculations and shares array
-     */
-    event SwappedStable(uint256 stableIn, DataTypes.FeeReturn fees, address user, DataTypes.SubPoolGroup[] subPoolGroups);
-
-    /**
-     * @dev Emitted when swap of shares occures
-     * @param stableOut The amount of stablecoin outputted
-     * @param fees The fees collected
-     * @param user The user address
-     * @param subPoolGroups The subpool groups including calculations and shares array
-     */
-    event SwappedShares(uint256 stableOut, DataTypes.FeeReturn fees, address user, DataTypes.SubPoolGroup[] subPoolGroups);
-
-    /**
-     * @dev Emitted when withdrawals are processed after the cooldown period
-     * @param user The user that processed the withdrawals
-     * @param transactionsCount The number of transactions processed
-     */
-    event WithdrawalsProcessed(address user, uint256 transactionsCount);
-
-    /**
-     * @dev Function to distribute liquidity to all subpools according to their weight
-     * @notice the last subpool gets the remainder, if any
-     * @param amount The account to deduct the stables from
-     * @param tvl The TVL of the pool
-     * @param poolData The liquidity pool data structure
-     * @param subPools The subpools array
-     */
-    function distributeLiquidityToAll(
-        uint256 amount,
-        uint256 tvl,
-        DataTypes.PoolData storage poolData,
-        DataTypes.AMMSubPool1155[] storage subPools
-    ) public {
-        require(subPools.length > 0, Errors.NO_SUB_POOL_AVAILABLE);
-        uint256 remaining = amount;
-        uint256 weighted = 0;
-        //Iterate through the subpools and add liquidity in a weighted manner and the remainder goes to the last subpool
-        for (uint256 i = 0; i < subPools.length; ++i) {
-            if (subPools[i].status) {
-                if (i == subPools.length - 1) {
-                    subPools[i].reserve += remaining;
-                } else {
-                    if (tvl == 0) {
-                        subPools[i].reserve += amount / subPools.length;
-                        remaining -= amount / subPools.length;
-                    } else {
-                        weighted = (amount * Pool1155Logic.calculateTotal(subPools, i)) / tvl;
-                        remaining -= weighted;
-                        subPools[i].reserve += weighted;
-                    }
-                }
-                Pool1155Logic.updatePriceIterative(subPools, poolData, i);
-            }
-        }
-    }
-
-    function depositInitial(
-        address user,
-        uint256 subPoolId,
-        uint256 stableIn,
-        DataTypes.Shares1155Params memory params,
-        DataTypes.PoolData storage poolData,
-        DataTypes.AMMSubPool1155[] storage subPools,
-        mapping(uint256 => uint256) storage tokenDistribution
-    ) external {
-        require(Pool1155Logic.calculateTotal(subPools, subPoolId) == 0, "SUBPOOL_NOT_EMPTY");
-<<<<<<< HEAD
-        for (uint256 i = 0; i < params.tokenIds.length; ++i) {
-=======
-        for (uint256 i = 0; i < params.tokenIds.length; i++) {
->>>>>>> 90a49a0a
-            require(tokenDistribution[params.tokenIds[i]] == subPoolId, "NOT_SAME_SUBPOOL_DISTRIBUTION");
-            subPools[subPoolId].shares[params.tokenIds[i]] += params.amounts[i];
-            subPools[subPoolId].totalShares += params.amounts[i];
-        }
-        subPools[subPoolId].reserve += stableIn;
-        Pool1155Logic.updatePriceIterative(subPools, poolData, subPoolId);
-        emit DepositInitiated(user, subPoolId, stableIn, params, subPools[subPoolId].totalShares, subPools[subPoolId].F);
-        IERC1155(poolData.tokens[0]).safeBatchTransferFrom(user, poolData.poolLPToken, params.tokenIds, params.amounts, "");
-        IERC20(poolData.stable).safeTransferFrom(user, poolData.poolLPToken, stableIn);
-        ILPToken(poolData.poolLPToken).mint(
-            user,
-            MathHelpers.convertToWad(Pool1155Logic.calculateTotal(subPools, subPoolId)) / subPools.getLPPrice(poolData.poolLPToken)
-        );
-    }
-
-    /**
-     * @dev Function to remove liquidity by stable coins
-     * @param user The account to deduct the stables from
-     * @param targetLP The amount of LPs required
-     * @param maxStable the maximum stablecoins to transfer
-     * @param poolData The liquidity pool data structure
-     * @param subPools The subpools array
-     */
-    function addLiquidityStable(
-        address user,
-        uint256 targetLP,
-        uint256 maxStable,
-        DataTypes.PoolData storage poolData,
-        DataTypes.AMMSubPool1155[] storage subPools
-    ) external returns (uint256, uint256) {
-        require(user != address(0), Errors.ADDRESS_IS_ZERO);
-        require(IERC20(poolData.stable).allowance(user, address(this)) >= maxStable, Errors.NOT_ENOUGH_APPROVED);
-        require(IERC20(poolData.stable).balanceOf(user) >= maxStable, Errors.NOT_ENOUGH_USER_BALANCE);
-        DataTypes.LiqLocalVars memory vars;
-        (vars.TVL, vars.LPPrice) = subPools.getTVLAndLPPrice(poolData.poolLPToken);
-        require(poolData.liquidityLimit.poolTvlLimit >= vars.TVL + maxStable, Errors.TVL_LIMIT_REACHED);
-        //if TVL > 0 and deposit > TVL * limitPercentage, then revert where deposit is (requiredLP + totalLPOwned) * price
-        //for v1.1
-        // require(
-        //     vars.TVL == 0 ||
-        //         ((MathHelpers.convertFromWad((targetLP + ILPToken(poolData.poolLPToken).getBalanceOf(user)) * vars.LPPrice)) <=
-        //             MathHelpers.convertFromWadPercentage(vars.TVL * poolData.liquidityLimit.maxDepositPercentage)),
-        //     Errors.DEPOSIT_LIMIT_REACHED
-        // );
-        if ((MathHelpers.convertFromWad(targetLP * vars.LPPrice)) > maxStable) {
-            vars.LPAmount = MathHelpers.convertToWad(maxStable) / vars.LPPrice;
-            vars.stable = maxStable;
-        } else {
-            vars.LPAmount = targetLP;
-            vars.stable = MathHelpers.convertFromWad(targetLP * vars.LPPrice);
-        }
-        distributeLiquidityToAll(vars.stable, vars.TVL, poolData, subPools);
-
-        emit AddedLiqStable(vars.stable, vars.LPAmount, user);
-        IERC20(poolData.stable).safeTransferFrom(user, poolData.poolLPToken, vars.stable);
-        ILPToken(poolData.poolLPToken).mint(user, vars.LPAmount);
-        return (vars.stable, vars.LPAmount);
-    }
-
-    /**
-     * @dev Function to add liquidity by shares while grouping by subpool
-     * @param user The account to deduct stable from
-     * @param targetLP The amount of LPs required
-     * @param params The shares arrays (token ids, amounts)
-     * @param poolData The data of the liquidity pool
-     * @param subPools The subPools array
-     * @param tokenDistribution The token distribution mapping
-     */
-    function addLiquidityShares(
-        address user,
-        uint256 targetLP,
-        DataTypes.Shares1155Params memory params,
-        DataTypes.PoolData storage poolData,
-        DataTypes.AMMSubPool1155[] storage subPools,
-        mapping(uint256 => uint256) storage tokenDistribution
-    ) external returns (uint256) {
-        require(user != address(0), Errors.ADDRESS_IS_ZERO);
-        require(params.tokenIds.length == params.amounts.length, Errors.ARRAY_NOT_SAME_LENGTH);
-        require(IERC1155(poolData.tokens[0]).isApprovedForAll(user, address(this)), Errors.NOT_ENOUGH_APPROVED);
-        DataTypes.LiqLocalVars memory vars;
-        (vars.TVL, vars.LPPrice) = subPools.getTVLAndLPPrice(poolData.poolLPToken);
-        //for v1.1
-        //if TVL > 0 and deposit > TVL * limitPercentage, then revert where deposit is (requiredLP + totalLPOwned) * price
-        // require(
-        //     vars.TVL == 0 ||
-        //         ((MathHelpers.convertFromWad((targetLP + ILPToken(poolData.poolLPToken).getBalanceOf(user)) * vars.LPPrice)) <=
-        //             MathHelpers.convertFromWadPercentage(vars.TVL * poolData.liquidityLimit.maxDepositPercentage)),
-        //     Errors.DEPOSIT_LIMIT_REACHED
-        // );
-        require(
-            poolData.liquidityLimit.poolTvlLimit >= vars.TVL + (MathHelpers.convertFromWad(targetLP * vars.LPPrice)),
-            Errors.TVL_LIMIT_REACHED
-        );
-
-        vars.remainingLP = targetLP;
-        (vars.subPoolGroups, vars.counter) = groupBySubpoolDynamic(params, subPools.length, tokenDistribution);
-        for (vars.i; vars.i < vars.counter; ++vars.i) {
-            vars.currentSubPool = vars.subPoolGroups[vars.i];
-            vars.poolId = vars.currentSubPool.id;
-            require(subPools[vars.poolId].status, Errors.SUBPOOL_DISABLED);
-            require(
-                subPools[vars.poolId].F >= poolData.iterativeLimit.minimumF,
-                Errors.ADDING_SHARES_TEMPORARY_DISABLED_DUE_TO_LOW_CONDITIONS
-            );
-            vars.currentSubPool.sharesCal = Pool1155Logic.CalculateShares(
-                DataTypes.OperationType.sellShares,
-                subPools,
-                vars.poolId,
-                poolData,
-                vars.currentSubPool.total,
-                false
-            );
-            vars.maxLPPerShares = (MathHelpers.convertToWad(vars.currentSubPool.sharesCal.value) / vars.LPPrice);
-            require(vars.maxLPPerShares <= vars.remainingLP, Errors.SHARES_VALUE_EXCEEDS_TARGET);
-            vars.remainingLP -= vars.maxLPPerShares;
-            subPools[vars.poolId].totalShares += vars.currentSubPool.total;
-            subPools[vars.poolId].F = vars.currentSubPool.sharesCal.F;
-
-            for (vars.y = 0; vars.y < vars.currentSubPool.counter; ++vars.y) {
-                vars.currentShare = vars.currentSubPool.shares[vars.y];
-                subPools[vars.poolId].shares[vars.currentShare.tokenId] += vars.currentShare.amount;
-                //Transfer the share tokens
-                //We cant transfer batch outside the loop since the array of token ids and amounts have a counter after grouping
-                //To generate proper token ids and amounts arrays for transfer batch, the groupBySubpoolDynamic will be redesigned and cost more gas
-                //Even if grouped and the transfer is outside the current for loop, there is still another for loop due to economy of scale approach
-                IERC1155(poolData.tokens[0]).safeTransferFrom(
-                    user,
-                    poolData.poolLPToken,
-                    vars.currentShare.tokenId,
-                    vars.currentShare.amount,
-                    ""
-                );
-            }
-            if (vars.remainingLP == 0) {
-                break;
-            }
-        }
-        vars.LPAmount = targetLP - vars.remainingLP;
-        emit AddedLiqShares(vars.LPAmount, user, vars.subPoolGroups);
-        ILPToken(poolData.poolLPToken).mint(user, vars.LPAmount);
-        return (vars.LPAmount);
-    }
-
-    /**
-     * @dev Function to remove liquidity by stable coins
-     * @param user The account to remove LP from
-     * @param yieldReserve The current reserve deposited in yield generators
-     * @param targetLP The amount of LPs to be burned
-     * @param minStable The minimum stable tokens to receive
-     * @param poolData The liquidity pool data structure
-     * @param subPools The subpools array
-     * @param queuedWithdrawals The queued withdrawals
-     */
-    function removeLiquidityStable(
-        address user,
-        uint256 yieldReserve,
-        uint256 targetLP,
-        uint256 minStable,
-        DataTypes.PoolData storage poolData,
-        DataTypes.AMMSubPool1155[] storage subPools,
-        DataTypes.Queued1155Withdrawals storage queuedWithdrawals
-    ) external returns (uint256, uint256) {
-        require(user != address(0), Errors.ADDRESS_IS_ZERO);
-        require(ILPToken(poolData.poolLPToken).getBalanceOf(user) >= targetLP, Errors.NOT_ENOUGH_USER_BALANCE);
-        require(subPools.length > 0, Errors.NO_SUB_POOL_AVAILABLE);
-        DataTypes.LiqLocalVars memory vars;
-        (vars.TVL, vars.LPPrice) = subPools.getTVLAndLPPrice(poolData.poolLPToken);
-        //Check how much stablecoins remaining in the pool excluding yield investment
-        vars.stableRemaining = IERC20(poolData.stable).balanceOf(poolData.poolLPToken) - yieldReserve;
-        //Calculate maximum LP Tokens to remove
-        vars.remainingLP = targetLP.min(MathHelpers.convertToWad(vars.stableRemaining) / vars.LPPrice);
-        for (vars.i; vars.i < subPools.length; ++vars.i) {
-            if (subPools[vars.i].status) {
-                vars.weighted = vars.remainingLP.min((targetLP * Pool1155Logic.calculateTotal(subPools, vars.i)) / vars.TVL);
-                vars.stable = MathHelpers.convertFromWad(vars.weighted * vars.LPPrice);
-                vars.stable = subPools[vars.i].reserve.min(vars.stable);
-                subPools[vars.i].reserve -= vars.stable;
-                Pool1155Logic.updatePriceIterative(subPools, poolData, vars.i);
-                vars.stableTotal += vars.stable;
-                vars.remainingLP -= vars.weighted;
-            }
-        }
-        vars.LPAmount = targetLP - vars.remainingLP;
-        require(vars.stableTotal >= minStable, Errors.LP_VALUE_BELOW_TARGET);
-        emit RemovedLiqStable(vars.stableTotal, vars.LPAmount, user, poolData.liquidityLimit.cooldown > 0 ? true : false);
-        //If there is a cooldown, then store the stable in an array in the user data to be released later
-        if (poolData.liquidityLimit.cooldown == 0) {
-            ILPToken(poolData.poolLPToken).setApproval20(poolData.stable, vars.stableTotal);
-            IERC20(poolData.stable).safeTransferFrom(poolData.poolLPToken, user, vars.stableTotal);
-        } else {
-            DataTypes.Withdraw1155Data storage current = queuedWithdrawals.withdrawals[queuedWithdrawals.nextId];
-            current.to = user;
-            //Using block.timestamp is safer than block number
-            //See: https://ethereum.stackexchange.com/questions/11060/what-is-block-timestamp/11072#11072
-            current.unlockTimestamp = block.timestamp + poolData.liquidityLimit.cooldown;
-            current.amount = vars.stableTotal;
-            ++queuedWithdrawals.nextId;
-        }
-        ILPToken(poolData.poolLPToken).burn(user, vars.LPAmount);
-        return (vars.stableTotal, vars.LPAmount);
-    }
-
-    /**
-     * @dev Function to remove liquidity by shares
-     * @param user The account to burn from
-     * @param targetLP The amount of LPs to be burned
-     * @param params The shares arrays (token ids, amounts)
-     * @param poolData The data of the liquidity pool
-     * @param subPools The subPools array
-     * @param queuedWithdrawals The queued withdrawals
-     * @param tokenDistribution The token distribution mapping
-     */
-    function removeLiquidityShares(
-        address user,
-        uint256 targetLP,
-        DataTypes.Shares1155Params memory params,
-        DataTypes.PoolData storage poolData,
-        DataTypes.AMMSubPool1155[] storage subPools,
-        DataTypes.Queued1155Withdrawals storage queuedWithdrawals,
-        //mapping(uint256 => uint256) storage subPoolGroupsPointer,
-        mapping(uint256 => uint256) storage tokenDistribution
-    ) external returns (uint256) {
-        require(user != address(0), Errors.ADDRESS_IS_ZERO);
-        require(params.tokenIds.length == params.amounts.length, Errors.ARRAY_NOT_SAME_LENGTH);
-        require(ILPToken(poolData.poolLPToken).getBalanceOf(user) >= targetLP, Errors.NOT_ENOUGH_USER_BALANCE);
-        DataTypes.LiqLocalVars memory vars;
-        //Get LP Price
-        vars.LPPrice = subPools.getLPPrice(poolData.poolLPToken);
-        vars.remainingLP = targetLP;
-        DataTypes.AMMShare1155[] storage queuedShares = queuedWithdrawals.withdrawals[queuedWithdrawals.nextId].shares;
-        //Get the grouped token ids by subpool
-        (vars.subPoolGroups, vars.counter) = groupBySubpoolDynamic(params, subPools.length, tokenDistribution);
-        //iterate the subpool groups
-        for (vars.i; vars.i < vars.counter; ++vars.i) {
-            vars.currentSubPool = vars.subPoolGroups[vars.i];
-            vars.poolId = vars.currentSubPool.id;
-            require(subPools[vars.poolId].status, Errors.SUBPOOL_DISABLED);
-            //Calculate the value of the shares inside this group
-            vars.currentSubPool.sharesCal = Pool1155Logic.CalculateShares(
-                DataTypes.OperationType.buyShares,
-                subPools,
-                vars.poolId,
-                poolData,
-                vars.currentSubPool.total,
-                false
-            );
-            vars.maxLPPerShares = MathHelpers.convertToWad(vars.currentSubPool.sharesCal.value) / vars.LPPrice;
-            require(vars.maxLPPerShares <= vars.remainingLP, Errors.SHARES_VALUE_EXCEEDS_TARGET);
-            vars.remainingLP -= vars.maxLPPerShares;
-            //Update the subpool
-            subPools[vars.poolId].totalShares -= params.amounts[vars.i];
-            subPools[vars.poolId].F = vars.currentSubPool.sharesCal.F;
-
-            for (vars.y = 0; vars.y < vars.currentSubPool.counter; ++vars.y) {
-                vars.currentShare = vars.currentSubPool.shares[vars.y];
-                require(
-                    subPools[vars.poolId].shares[vars.currentShare.tokenId] >= vars.currentShare.amount,
-                    Errors.NOT_ENOUGH_SUBPOOL_SHARES
-                );
-                subPools[vars.poolId].shares[vars.currentShare.tokenId] -= vars.currentShare.amount;
-                //Transfer the share tokens
-                //We cant transfer batch outside the loop since the array of token ids and amounts have a counter after grouping
-                //To generate proper token ids and amounts arrays for transfer batch, the groupBySubpoolDynamic will be redesigned and cost more gas
-                //Even if grouped and the transfer is outside the current for loop, there is still another for loop due to economy of scale approach
-                IERC1155(poolData.tokens[0]).safeTransferFrom(
-                    poolData.poolLPToken,
-                    user,
-                    vars.currentShare.tokenId,
-                    vars.currentShare.amount,
-                    ""
-                );
-                //If there is a cooldown, then store the shares in an array in the user data to be released later
-                if (poolData.liquidityLimit.cooldown > 0) {
-                    queuedShares.push(DataTypes.AMMShare1155(params.tokenIds[vars.i], params.amounts[vars.i]));
-                }
-            }
-        }
-        //If cooldown is enabled, queue the withdrawal
-        if (poolData.liquidityLimit.cooldown > 0) {
-            queuedWithdrawals.withdrawals[queuedWithdrawals.nextId].to = user;
-            //Using block.timestamp is safer than block number
-            //See: https://ethereum.stackexchange.com/questions/11060/what-is-block-timestamp/11072#11072
-            queuedWithdrawals.withdrawals[queuedWithdrawals.nextId].unlockTimestamp = block.timestamp + poolData.liquidityLimit.cooldown;
-            queuedWithdrawals.withdrawals[queuedWithdrawals.nextId].shares = queuedShares;
-            ++queuedWithdrawals.nextId;
-        }
-        vars.LPAmount = targetLP - vars.remainingLP;
-        emit RemovedLiqShares(vars.LPAmount, user, poolData.liquidityLimit.cooldown > 0 ? true : false, vars.subPoolGroups);
-        //Burn the LP Token
-        ILPToken(poolData.poolLPToken).burn(user, vars.LPAmount);
-        return (vars.LPAmount);
-    }
-
-    /**
-     * @dev Function to process queued withdraw transactions upto limit and return number of transactions processed
-     * @notice make it update F if needed for future
-     * @param limit The number of transactions to process in queue
-     * @param poolData The liquidity pool data structure
-     * @param queuedWithdrawals The queued withdrawals
-     * @return transactions number of transactions processed. 0 = no transactions in queue
-     */
-    function processWithdrawals(
-        uint256 limit,
-        DataTypes.PoolData storage poolData,
-        DataTypes.Queued1155Withdrawals storage queuedWithdrawals
-    ) external returns (uint256 transactions) {
-        for (uint256 i; i < limit; ++i) {
-            DataTypes.Withdraw1155Data storage current = queuedWithdrawals.withdrawals[queuedWithdrawals.headId];
-            //Using block.timestamp is safer than block number
-            //See: https://ethereum.stackexchange.com/questions/11060/what-is-block-timestamp/11072#11072
-            if (current.unlockTimestamp < block.timestamp) break;
-            if (current.amount > 0) {
-                ILPToken(poolData.poolLPToken).setApproval20(poolData.stable, current.amount);
-                IERC20(poolData.stable).safeTransferFrom(poolData.poolLPToken, current.to, current.amount);
-            }
-            for (uint256 j = 0; j < current.shares.length; ++j) {
-                IERC1155(poolData.tokens[0]).safeTransferFrom(
-                    poolData.poolLPToken,
-                    current.to,
-                    current.shares[j].tokenId,
-                    current.shares[j].amount,
-                    ""
-                );
-            }
-            ++transactions;
-            ++queuedWithdrawals.headId;
-        }
-        if (queuedWithdrawals.nextId == queuedWithdrawals.headId) {
-            queuedWithdrawals.nextId = 0;
-            queuedWithdrawals.headId = 0;
-        }
-        emit WithdrawalsProcessed(msg.sender, transactions);
-    }
-
-    /**
-     * @dev Function that returns an array of structures that represent that subpools found that has an array of shares in those subpools and the counter represents the length of the outer and inner arrays
-     * @param  params The shares arrays (token ids, amounts) to group
-     * @param length the subpools length
-     * @param tokenDistribution the token distribution of the liquidity pool
-     * @return subPoolGroups array of DataTypes.SubPoolGroup output
-     * @return counter The counter of array elements used
-     */
-    function groupBySubpoolDynamic(
-        DataTypes.Shares1155Params memory params,
-        uint256 length,
-        mapping(uint256 => uint256) storage tokenDistribution
-    ) public view returns (DataTypes.SubPoolGroup[] memory subPoolGroups, uint256 counter) {
-        subPoolGroups = new DataTypes.SubPoolGroup[](length);
-        counter = 0;
-        DataTypes.LocalGroupVars memory vars;
-        //Get the token ids
-        if (params.tokenIds.length == 1) {
-            counter = 1;
-            subPoolGroups = new DataTypes.SubPoolGroup[](1);
-            subPoolGroups[0] = DataTypes.SubPoolGroup(
-                tokenDistribution[params.tokenIds[0]],
-                1,
-                params.amounts[0],
-                new DataTypes.AMMShare1155[](1),
-                vars.cal
-            );
-            subPoolGroups[0].shares[0] = DataTypes.AMMShare1155(params.tokenIds[0], params.amounts[0]);
-        } else {
-            //First we create an array of same length of the params and fill it with the token ids, subpool ids and amounts
-            vars.paramGroups = new DataTypes.ParamGroup[](params.tokenIds.length);
-            for (vars.i; vars.i < params.tokenIds.length; ++vars.i) {
-                vars.paramGroups[vars.i].subPoolId = tokenDistribution[params.tokenIds[vars.i]];
-                vars.paramGroups[vars.i].amount = params.amounts[vars.i];
-                vars.paramGroups[vars.i].tokenId = params.tokenIds[vars.i];
-            }
-            //Then we sort the new array using the insertion method
-            for (vars.i = 1; vars.i < vars.paramGroups.length; ++vars.i) {
-                for (uint j = 0; j < vars.i; ++j)
-                    if (vars.paramGroups[vars.i].subPoolId < vars.paramGroups[j].subPoolId) {
-                        DataTypes.ParamGroup memory x = vars.paramGroups[vars.i];
-                        vars.paramGroups[vars.i] = vars.paramGroups[j];
-                        vars.paramGroups[j] = x;
-                    }
-            }
-            //The we iterate last time through the array and construct the subpool group
-            for (vars.i = 0; vars.i < vars.paramGroups.length; ++vars.i) {
-                if (vars.i == 0 || vars.paramGroups[vars.i].subPoolId != vars.paramGroups[vars.i - 1].subPoolId) {
-                    subPoolGroups[counter] = DataTypes.SubPoolGroup(
-                        vars.paramGroups[vars.i].subPoolId,
-                        0,
-                        0,
-                        new DataTypes.AMMShare1155[](vars.paramGroups.length),
-                        vars.cal
-                    );
-                    ++counter;
-                }
-                vars.index = counter - 1;
-                subPoolGroups[vars.index].shares[subPoolGroups[vars.index].counter] = DataTypes.AMMShare1155(
-                    vars.paramGroups[vars.i].tokenId,
-                    vars.paramGroups[vars.i].amount
-                );
-                subPoolGroups[vars.index].total += vars.paramGroups[vars.i].amount;
-                ++subPoolGroups[vars.index].counter;
-            }
-        }
-    }
-
-    /** @dev Get full quotation
-     * @param quoteParams the quote params containing the buy/sell flag and the use fee flag
-     * @param params The shares arrays (token ids, amounts)
-     * @param poolData The liquidity pool data
-     * @param subPools the subpools array of the liquidity pool
-     * @param tokenDistribution the token distribution of the liquidity pool
-     */
-    function getQuote(
-        DataTypes.QuoteParams calldata quoteParams,
-        DataTypes.Shares1155Params calldata params,
-        DataTypes.PoolData storage poolData,
-        DataTypes.AMMSubPool1155[] storage subPools,
-        mapping(uint256 => uint256) storage tokenDistribution
-    ) external view returns (DataTypes.Quotation memory quotation) {
-        require(params.tokenIds.length == params.amounts.length, Errors.ARRAY_NOT_SAME_LENGTH);
-        DataTypes.LocalQuoteVars memory vars;
-        quotation.shares = new DataTypes.SharePrice[](params.tokenIds.length);
-        //Get the grouped token ids by subpool
-        (vars.subPoolGroups, vars.counter) = groupBySubpoolDynamic(params, subPools.length, tokenDistribution);
-        for (vars.i; vars.i < vars.counter; ++vars.i) {
-            vars.currentSubPool = vars.subPoolGroups[vars.i];
-            vars.poolId = vars.currentSubPool.id;
-            require(subPools[vars.poolId].status, Errors.SUBPOOL_DISABLED);
-            //Calculate the value of the shares from its subpool
-            vars.currentSubPool.sharesCal = Pool1155Logic.CalculateShares(
-                quoteParams.buy ? DataTypes.OperationType.buyShares : DataTypes.OperationType.sellShares,
-                subPools,
-                vars.poolId,
-                poolData,
-                vars.currentSubPool.total,
-                quoteParams.useFee
-            );
-            for (vars.y = 0; vars.y < vars.currentSubPool.counter; ++vars.y) {
-                vars.currentShare = vars.currentSubPool.shares[vars.y];
-                require(
-                    subPools[vars.poolId].shares[vars.currentShare.tokenId] >= vars.currentShare.amount || !quoteParams.buy,
-                    Errors.NOT_ENOUGH_SUBPOOL_SHARES
-                );
-                quotation.shares[vars.counterShares].value = vars.currentShare.amount * vars.currentSubPool.sharesCal.swapPV;
-                quotation.shares[vars.counterShares].id = vars.currentShare.tokenId;
-                quotation.shares[vars.counterShares].fees = Pool1155Logic.multiplyFees(
-                    vars.subPoolGroups[vars.i].sharesCal.fees,
-                    vars.currentShare.amount,
-                    vars.currentSubPool.total
-                );
-                ++vars.counterShares;
-            }
-            quotation.fees = Pool1155Logic.addFees(quotation.fees, vars.subPoolGroups[vars.i].sharesCal.fees);
-            require(
-                subPools[vars.poolId].reserve >= vars.subPoolGroups[vars.i].sharesCal.value || quoteParams.buy,
-                Errors.NOT_ENOUGH_SUBPOOL_RESERVE
-            );
-            quotation.total += vars.subPoolGroups[vars.i].sharesCal.value;
-        }
-    }
-
-    /** @dev Experimental Function to the swap shares to stablecoins using grouping by subpools
-     * @notice subPoolGroupsPointer should be cleared by making it "1" after each iteration of the grouping
-     * @param user The user address to transfer the shares from
-     * @param  minStable The minimum stablecoins to receive
-     * @param  yieldReserve The current reserve in yield contracts
-     * @param  params The shares arrays to deduct (token ids, amounts)
-     * @param poolData The pool data including fee configuration
-     * @param subPools the subpools array of the liquidity pool
-     * @param tokenDistribution the token distribution of the liquidity pool
-     */
-    function swapShares(
-        address user,
-        uint256 minStable,
-        uint256 yieldReserve,
-        DataTypes.Shares1155Params memory params,
-        DataTypes.PoolData storage poolData,
-        DataTypes.AMMSubPool1155[] storage subPools,
-        mapping(uint256 => uint256) storage tokenDistribution
-    ) external {
-        require(params.tokenIds.length == params.amounts.length, Errors.ARRAY_NOT_SAME_LENGTH);
-
-        DataTypes.SwapLocalVars memory vars;
-        (vars.subPoolGroups, vars.counter) = groupBySubpoolDynamic(params, subPools.length, tokenDistribution);
-        //Check how much stablecoins remaining in the pool excluding yield investment
-        require(IERC20(poolData.stable).balanceOf(poolData.poolLPToken) - yieldReserve >= minStable, Errors.NOT_ENOUGH_POOL_RESERVE);
-        //Get the grouped token ids by subpool
-        for (vars.i; vars.i < vars.counter; ++vars.i) {
-            vars.currentSubPool = vars.subPoolGroups[vars.i];
-            vars.poolId = vars.currentSubPool.id;
-            require(
-                subPools[vars.poolId].F >= poolData.iterativeLimit.minimumF,
-                Errors.SWAPPING_SHARES_TEMPORARY_DISABLED_DUE_TO_LOW_CONDITIONS
-            );
-            require(subPools[vars.poolId].status, Errors.SUBPOOL_DISABLED);
-            //Calculate the value of the shares inside this group
-            vars.currentSubPool.sharesCal = Pool1155Logic.CalculateShares(
-                DataTypes.OperationType.sellShares,
-                subPools,
-                vars.poolId,
-                poolData,
-                vars.currentSubPool.total,
-                true
-            );
-            vars.stable =
-                vars.currentSubPool.sharesCal.value -
-                vars.currentSubPool.sharesCal.fees.royalties -
-                vars.currentSubPool.sharesCal.fees.protocolFee;
-            //Skip this subpool if there isn't enough
-            //The pricing depends on all the shares together, otherwise we need to break them and re-iterate (future feature)
-            require(vars.currentSubPool.sharesCal.value <= subPools[vars.poolId].reserve, Errors.NOT_ENOUGH_SUBPOOL_RESERVE);
-
-            vars.stableOut += vars.stable;
-            //add the total fees for emitting the event
-            vars.fees = Pool1155Logic.addFees(vars.fees, vars.currentSubPool.sharesCal.fees);
-            //Update the reserve of stable and shares and F
-            subPools[vars.poolId].reserve -= (vars.currentSubPool.sharesCal.value);
-            subPools[vars.poolId].totalShares += vars.currentSubPool.total;
-            subPools[vars.poolId].F = vars.currentSubPool.sharesCal.F;
-            //Iterate through the shares inside the Group
-            for (vars.y = 0; vars.y < vars.currentSubPool.counter; ++vars.y) {
-                vars.currentShare = vars.currentSubPool.shares[vars.y];
-                subPools[vars.poolId].shares[vars.currentShare.tokenId] += vars.currentShare.amount;
-                //Transfer the tokens
-                //We cant transfer batch outside the loop since the array of token ids and amounts have a counter after grouping
-                //To generate proper token ids and amounts arrays for transfer batch, the groupBySubpoolDynamic will be redesigned and cost more gas
-                //Even if grouped and the transfer is outside the current for loop, there is still another for loop due to economy of scale approach
-                IERC1155(poolData.tokens[0]).safeTransferFrom(
-                    user,
-                    poolData.poolLPToken,
-                    vars.currentShare.tokenId,
-                    vars.currentShare.amount,
-                    ""
-                );
-            }
-        }
-        require(vars.stableOut >= minStable, Errors.SHARES_VALUE_BELOW_TARGET);
-        if (vars.stableOut > 0) {
-            emit SwappedShares(vars.stableOut, vars.fees, user, vars.subPoolGroups);
-            //Add to the balances of the protocol wallet and royalties address
-            poolData.fee.protocolBalance += vars.fees.protocolFee;
-            poolData.fee.royaltiesBalance += vars.fees.royalties;
-            //Transfer the total stable to the user
-            ILPToken(poolData.poolLPToken).setApproval20(poolData.stable, vars.stableOut);
-            IERC20(poolData.stable).safeTransferFrom(poolData.poolLPToken, user, vars.stableOut);
-        }
-    }
-
-    /** @dev Experimental Function to the swap stablecoins to shares using grouping by subpools
-     * @param user The user address to deduct stablecoins
-     * @param maxStable the maximum stablecoins to deduct
-     * @param  params The shares arrays (token ids, amounts)
-     * @param poolData The pool data including fee configuration
-     * @param subPools the subpools array of the liquidity pool
-     * @param tokenDistribution the token distribution of the liquidity pool
-     */
-    function swapStable(
-        address user,
-        uint256 maxStable,
-        DataTypes.Shares1155Params memory params,
-        DataTypes.PoolData storage poolData,
-        DataTypes.AMMSubPool1155[] storage subPools,
-        mapping(uint256 => uint256) storage tokenDistribution
-    ) external {
-        require(params.tokenIds.length == params.amounts.length, Errors.ARRAY_NOT_SAME_LENGTH);
-        require(IERC20(poolData.stable).allowance(user, address(this)) >= maxStable, Errors.NOT_ENOUGH_APPROVED);
-        require(IERC20(poolData.stable).balanceOf(user) >= maxStable, Errors.NOT_ENOUGH_USER_BALANCE);
-        DataTypes.SwapLocalVars memory vars;
-        vars.remaining = maxStable;
-        //Get the grouped token ids by subpool
-        (vars.subPoolGroups, vars.counter) = groupBySubpoolDynamic(params, subPools.length, tokenDistribution);
-        //iterate the subpool groups
-        for (vars.i; vars.i < vars.counter; ++vars.i) {
-            vars.currentSubPool = vars.subPoolGroups[vars.i];
-            vars.poolId = vars.currentSubPool.id;
-            require(subPools[vars.poolId].status, Errors.SUBPOOL_DISABLED);
-            //Calculate the value of the shares inside this group
-            //This requires that the total shares in the subpool >= amount requested or it reverts
-            vars.currentSubPool.sharesCal = Pool1155Logic.CalculateShares(
-                DataTypes.OperationType.buyShares,
-                subPools,
-                vars.poolId,
-                poolData,
-                vars.currentSubPool.total,
-                true
-            );
-            //If the value of the shares is higher than the remaining stablecoins to consume, continue the for.
-            // Otherwise, we would need to recalculate using the remaining stable
-            // It is better to assume that the user approved more than the shares value
-            //if (vars.currentSubPool.sharesCal.value + vars.currentSubPool.sharesCal.fees.totalFee > vars.remaining) continue;
-            require(
-                vars.currentSubPool.sharesCal.value +
-                    vars.currentSubPool.sharesCal.fees.royalties +
-                    vars.currentSubPool.sharesCal.fees.protocolFee <=
-                    vars.remaining,
-                Errors.SHARES_VALUE_EXCEEDS_TARGET
-            );
-
-            vars.remaining -= (vars.currentSubPool.sharesCal.value +
-                vars.currentSubPool.sharesCal.fees.royalties +
-                vars.currentSubPool.sharesCal.fees.protocolFee);
-            //increment the total fees for emitting the event
-            vars.fees = Pool1155Logic.addFees(vars.fees, vars.currentSubPool.sharesCal.fees);
-            //Update the reserve of stable and shares and F
-            subPools[vars.poolId].reserve += vars.currentSubPool.sharesCal.value;
-            subPools[vars.poolId].totalShares -= vars.currentSubPool.total;
-            subPools[vars.poolId].F = vars.currentSubPool.sharesCal.F;
-            //Iterate through all the shares to update their new amounts in the subpool
-            for (vars.y = 0; vars.y < vars.currentSubPool.counter; ++vars.y) {
-                vars.currentShare = vars.currentSubPool.shares[vars.y];
-                require(
-                    subPools[vars.poolId].shares[vars.currentShare.tokenId] >= vars.currentShare.amount,
-                    Errors.NOT_ENOUGH_SUBPOOL_SHARES
-                );
-                subPools[vars.poolId].shares[vars.currentShare.tokenId] -= vars.currentShare.amount;
-                //Transfer the tokens
-                //We cant transfer batch outside the loop since the array of token ids and amounts have a counter after grouping
-                //To generate proper token ids and amounts arrays for transfer batch, the groupBySubpoolDynamic will be redesigned and cost more gas
-                //Even if grouped and the transfer is outside the current for loop, there is still another for loop due to economy of scale approach
-                IERC1155(poolData.tokens[0]).safeTransferFrom(
-                    poolData.poolLPToken,
-                    user,
-                    vars.currentShare.tokenId,
-                    vars.currentShare.amount,
-                    ""
-                );
-            }
-        }
-        //Add to the balances of the protocol wallet and royalties address
-        poolData.fee.protocolBalance += vars.fees.protocolFee;
-        poolData.fee.royaltiesBalance += vars.fees.royalties;
-        emit SwappedStable(maxStable - vars.remaining, vars.fees, user, vars.subPoolGroups);
-        //Transfer the total stable from the user
-        IERC20(poolData.stable).safeTransferFrom(user, poolData.poolLPToken, maxStable - vars.remaining);
-    }
-<<<<<<< HEAD
-}
-=======
-}
-
->>>>>>> 90a49a0a
+// SPDX-License-Identifier: BUSL-1.1
+pragma solidity 0.8.10;
+
+import "@openzeppelin/contracts/token/ERC20/utils/SafeERC20.sol";
+import {DataTypes} from "../libraries/DataTypes.sol";
+import {Pool1155Logic} from "./Pool1155Logic.sol";
+import {MathHelpers} from "../libraries/MathHelpers.sol";
+import {Math} from "@openzeppelin/contracts/utils/math/Math.sol";
+import {Errors} from "../libraries/Errors.sol";
+import {IERC20} from "@openzeppelin/contracts/token/ERC20/IERC20.sol";
+import {IERC1155} from "@openzeppelin/contracts/token/ERC1155/IERC1155.sol";
+import {ILPToken} from "../interfaces/ILPToken.sol";
+
+/**
+ * @title library for Liquidity logic of 1155 pools with single collection
+ * @author Souq.Finance
+ * @notice Defines the logic functions for the AMM and MME that operate ERC1155 shares
+ * @notice License: https://souq-nft-amm-v1.s3.amazonaws.com/LICENSE.md
+ */
+
+library Liquidity1155Logic {
+    using SafeERC20 for IERC20;
+    using Math for uint256;
+    using Pool1155Logic for DataTypes.AMMSubPool1155[];
+    /**
+     * @dev Emitted when the user initiates deposit of stablecoins and shares into a subpool
+     * @param user The user address
+     * @param subPoolId The subPool id
+     * @param stableIn The amount of stablecoin inputted
+     * @param params The token ids[] and amounts[] structure
+     * @param totalShares The new total shares count
+     * @param F The new F
+     */
+    event DepositInitiated(
+        address user,
+        uint256 subPoolId,
+        uint256 stableIn,
+        DataTypes.Shares1155Params params,
+        uint256 totalShares,
+        uint256 F
+    );
+    /**
+     * @dev Emitted when adding liquidity by a liqduity provider using stablecoins
+     * @param stableIn The amount of stablecoin inputted
+     * @param lpAmount The amount of LP token outputted
+     * @param from The address of the msg sender
+     * @notice it's here to avoid the stack too deep issue for now
+     */
+    event AddedLiqStable(uint256 stableIn, uint256 lpAmount, address from);
+
+    /**
+     * @dev Emitted when adding liquidity by a liqduity provider using shares
+     * @param lpAmount The amount of LP token outputted
+     * @param from The address of the msg sender
+     * @param subPoolGroups The subpool groups including calculations and shares array
+     */
+    event AddedLiqShares(uint256 lpAmount, address from, DataTypes.SubPoolGroup[] subPoolGroups);
+
+    /**
+     * @dev Emitted when removing liquidity by a liqduity provider
+     * @param stableOut The amount of stablecoin outputted
+     * @param lpAmount The amount of LP token inputted
+     * @param from The address of the msg sender
+     * @param queued If transaction is queued = true
+     */
+    event RemovedLiqStable(uint256 stableOut, uint256 lpAmount, address from, bool queued);
+
+    /**
+     * @dev Emitted when removing liquidity by a liqduity provider
+     * @param lpAmount The amount of LP token inputted
+     * @param from The address of the msg sender
+     * @param queued If transaction is queued = true
+     * @param subPoolGroups The subpool groups including calculations and shares array
+     */
+    event RemovedLiqShares(uint256 lpAmount, address from, bool queued, DataTypes.SubPoolGroup[] subPoolGroups);
+
+    /**
+     * @dev Emitted when swap of stable coins occures
+     * @param stableIn The amount of stablecoin supplied
+     * @param fees The fees collected
+     * @param user The user address
+     * @param subPoolGroups The subpool groups including calculations and shares array
+     */
+    event SwappedStable(uint256 stableIn, DataTypes.FeeReturn fees, address user, DataTypes.SubPoolGroup[] subPoolGroups);
+
+    /**
+     * @dev Emitted when swap of shares occures
+     * @param stableOut The amount of stablecoin outputted
+     * @param fees The fees collected
+     * @param user The user address
+     * @param subPoolGroups The subpool groups including calculations and shares array
+     */
+    event SwappedShares(uint256 stableOut, DataTypes.FeeReturn fees, address user, DataTypes.SubPoolGroup[] subPoolGroups);
+
+    /**
+     * @dev Emitted when withdrawals are processed after the cooldown period
+     * @param user The user that processed the withdrawals
+     * @param transactionsCount The number of transactions processed
+     */
+    event WithdrawalsProcessed(address user, uint256 transactionsCount);
+
+    /**
+     * @dev Function to distribute liquidity to all subpools according to their weight
+     * @notice the last subpool gets the remainder, if any
+     * @param amount The account to deduct the stables from
+     * @param tvl The TVL of the pool
+     * @param poolData The liquidity pool data structure
+     * @param subPools The subpools array
+     */
+    function distributeLiquidityToAll(
+        uint256 amount,
+        uint256 tvl,
+        DataTypes.PoolData storage poolData,
+        DataTypes.AMMSubPool1155[] storage subPools
+    ) public {
+        require(subPools.length > 0, Errors.NO_SUB_POOL_AVAILABLE);
+        uint256 remaining = amount;
+        uint256 weighted = 0;
+        //Iterate through the subpools and add liquidity in a weighted manner and the remainder goes to the last subpool
+        for (uint256 i = 0; i < subPools.length; ++i) {
+            if (subPools[i].status) {
+                if (i == subPools.length - 1) {
+                    subPools[i].reserve += remaining;
+                } else {
+                    if (tvl == 0) {
+                        subPools[i].reserve += amount / subPools.length;
+                        remaining -= amount / subPools.length;
+                    } else {
+                        weighted = (amount * Pool1155Logic.calculateTotal(subPools, i)) / tvl;
+                        remaining -= weighted;
+                        subPools[i].reserve += weighted;
+                    }
+                }
+                Pool1155Logic.updatePriceIterative(subPools, poolData, i);
+            }
+        }
+    }
+
+    function depositInitial(
+        address user,
+        uint256 subPoolId,
+        uint256 stableIn,
+        DataTypes.Shares1155Params memory params,
+        DataTypes.PoolData storage poolData,
+        DataTypes.AMMSubPool1155[] storage subPools,
+        mapping(uint256 => uint256) storage tokenDistribution
+    ) external {
+        require(Pool1155Logic.calculateTotal(subPools, subPoolId) == 0, "SUBPOOL_NOT_EMPTY");
+        for (uint256 i = 0; i < params.tokenIds.length; ++i) {
+            require(tokenDistribution[params.tokenIds[i]] == subPoolId, "NOT_SAME_SUBPOOL_DISTRIBUTION");
+            subPools[subPoolId].shares[params.tokenIds[i]] += params.amounts[i];
+            subPools[subPoolId].totalShares += params.amounts[i];
+        }
+        subPools[subPoolId].reserve += stableIn;
+        Pool1155Logic.updatePriceIterative(subPools, poolData, subPoolId);
+        emit DepositInitiated(user, subPoolId, stableIn, params, subPools[subPoolId].totalShares, subPools[subPoolId].F);
+        IERC1155(poolData.tokens[0]).safeBatchTransferFrom(user, poolData.poolLPToken, params.tokenIds, params.amounts, "");
+        IERC20(poolData.stable).safeTransferFrom(user, poolData.poolLPToken, stableIn);
+        ILPToken(poolData.poolLPToken).mint(
+            user,
+            MathHelpers.convertToWad(Pool1155Logic.calculateTotal(subPools, subPoolId)) / subPools.getLPPrice(poolData.poolLPToken)
+        );
+    }
+
+    /**
+     * @dev Function to remove liquidity by stable coins
+     * @param user The account to deduct the stables from
+     * @param targetLP The amount of LPs required
+     * @param maxStable the maximum stablecoins to transfer
+     * @param poolData The liquidity pool data structure
+     * @param subPools The subpools array
+     */
+    function addLiquidityStable(
+        address user,
+        uint256 targetLP,
+        uint256 maxStable,
+        DataTypes.PoolData storage poolData,
+        DataTypes.AMMSubPool1155[] storage subPools
+    ) external returns (uint256, uint256) {
+        require(user != address(0), Errors.ADDRESS_IS_ZERO);
+        require(IERC20(poolData.stable).allowance(user, address(this)) >= maxStable, Errors.NOT_ENOUGH_APPROVED);
+        require(IERC20(poolData.stable).balanceOf(user) >= maxStable, Errors.NOT_ENOUGH_USER_BALANCE);
+        DataTypes.LiqLocalVars memory vars;
+        (vars.TVL, vars.LPPrice) = subPools.getTVLAndLPPrice(poolData.poolLPToken);
+        require(poolData.liquidityLimit.poolTvlLimit >= vars.TVL + maxStable, Errors.TVL_LIMIT_REACHED);
+        //if TVL > 0 and deposit > TVL * limitPercentage, then revert where deposit is (requiredLP + totalLPOwned) * price
+        //for v1.1
+        // require(
+        //     vars.TVL == 0 ||
+        //         ((MathHelpers.convertFromWad((targetLP + ILPToken(poolData.poolLPToken).getBalanceOf(user)) * vars.LPPrice)) <=
+        //             MathHelpers.convertFromWadPercentage(vars.TVL * poolData.liquidityLimit.maxDepositPercentage)),
+        //     Errors.DEPOSIT_LIMIT_REACHED
+        // );
+        if ((MathHelpers.convertFromWad(targetLP * vars.LPPrice)) > maxStable) {
+            vars.LPAmount = MathHelpers.convertToWad(maxStable) / vars.LPPrice;
+            vars.stable = maxStable;
+        } else {
+            vars.LPAmount = targetLP;
+            vars.stable = MathHelpers.convertFromWad(targetLP * vars.LPPrice);
+        }
+        distributeLiquidityToAll(vars.stable, vars.TVL, poolData, subPools);
+
+        emit AddedLiqStable(vars.stable, vars.LPAmount, user);
+        IERC20(poolData.stable).safeTransferFrom(user, poolData.poolLPToken, vars.stable);
+        ILPToken(poolData.poolLPToken).mint(user, vars.LPAmount);
+        return (vars.stable, vars.LPAmount);
+    }
+
+    /**
+     * @dev Function to add liquidity by shares while grouping by subpool
+     * @param user The account to deduct stable from
+     * @param targetLP The amount of LPs required
+     * @param params The shares arrays (token ids, amounts)
+     * @param poolData The data of the liquidity pool
+     * @param subPools The subPools array
+     * @param tokenDistribution The token distribution mapping
+     */
+    function addLiquidityShares(
+        address user,
+        uint256 targetLP,
+        DataTypes.Shares1155Params memory params,
+        DataTypes.PoolData storage poolData,
+        DataTypes.AMMSubPool1155[] storage subPools,
+        mapping(uint256 => uint256) storage tokenDistribution
+    ) external returns (uint256) {
+        require(user != address(0), Errors.ADDRESS_IS_ZERO);
+        require(params.tokenIds.length == params.amounts.length, Errors.ARRAY_NOT_SAME_LENGTH);
+        require(IERC1155(poolData.tokens[0]).isApprovedForAll(user, address(this)), Errors.NOT_ENOUGH_APPROVED);
+        DataTypes.LiqLocalVars memory vars;
+        (vars.TVL, vars.LPPrice) = subPools.getTVLAndLPPrice(poolData.poolLPToken);
+        //for v1.1
+        //if TVL > 0 and deposit > TVL * limitPercentage, then revert where deposit is (requiredLP + totalLPOwned) * price
+        // require(
+        //     vars.TVL == 0 ||
+        //         ((MathHelpers.convertFromWad((targetLP + ILPToken(poolData.poolLPToken).getBalanceOf(user)) * vars.LPPrice)) <=
+        //             MathHelpers.convertFromWadPercentage(vars.TVL * poolData.liquidityLimit.maxDepositPercentage)),
+        //     Errors.DEPOSIT_LIMIT_REACHED
+        // );
+        require(
+            poolData.liquidityLimit.poolTvlLimit >= vars.TVL + (MathHelpers.convertFromWad(targetLP * vars.LPPrice)),
+            Errors.TVL_LIMIT_REACHED
+        );
+
+        vars.remainingLP = targetLP;
+        (vars.subPoolGroups, vars.counter) = groupBySubpoolDynamic(params, subPools.length, tokenDistribution);
+        for (vars.i; vars.i < vars.counter; ++vars.i) {
+            vars.currentSubPool = vars.subPoolGroups[vars.i];
+            vars.poolId = vars.currentSubPool.id;
+            require(subPools[vars.poolId].status, Errors.SUBPOOL_DISABLED);
+            require(
+                subPools[vars.poolId].F >= poolData.iterativeLimit.minimumF,
+                Errors.ADDING_SHARES_TEMPORARY_DISABLED_DUE_TO_LOW_CONDITIONS
+            );
+            vars.currentSubPool.sharesCal = Pool1155Logic.CalculateShares(
+                DataTypes.OperationType.sellShares,
+                subPools,
+                vars.poolId,
+                poolData,
+                vars.currentSubPool.total,
+                false
+            );
+            vars.maxLPPerShares = (MathHelpers.convertToWad(vars.currentSubPool.sharesCal.value) / vars.LPPrice);
+            require(vars.maxLPPerShares <= vars.remainingLP, Errors.SHARES_VALUE_EXCEEDS_TARGET);
+            vars.remainingLP -= vars.maxLPPerShares;
+            subPools[vars.poolId].totalShares += vars.currentSubPool.total;
+            subPools[vars.poolId].F = vars.currentSubPool.sharesCal.F;
+
+            for (vars.y = 0; vars.y < vars.currentSubPool.counter; ++vars.y) {
+                vars.currentShare = vars.currentSubPool.shares[vars.y];
+                subPools[vars.poolId].shares[vars.currentShare.tokenId] += vars.currentShare.amount;
+                //Transfer the share tokens
+                //We cant transfer batch outside the loop since the array of token ids and amounts have a counter after grouping
+                //To generate proper token ids and amounts arrays for transfer batch, the groupBySubpoolDynamic will be redesigned and cost more gas
+                //Even if grouped and the transfer is outside the current for loop, there is still another for loop due to economy of scale approach
+                IERC1155(poolData.tokens[0]).safeTransferFrom(
+                    user,
+                    poolData.poolLPToken,
+                    vars.currentShare.tokenId,
+                    vars.currentShare.amount,
+                    ""
+                );
+            }
+            if (vars.remainingLP == 0) {
+                break;
+            }
+        }
+        vars.LPAmount = targetLP - vars.remainingLP;
+        emit AddedLiqShares(vars.LPAmount, user, vars.subPoolGroups);
+        ILPToken(poolData.poolLPToken).mint(user, vars.LPAmount);
+        return (vars.LPAmount);
+    }
+
+    /**
+     * @dev Function to remove liquidity by stable coins
+     * @param user The account to remove LP from
+     * @param yieldReserve The current reserve deposited in yield generators
+     * @param targetLP The amount of LPs to be burned
+     * @param minStable The minimum stable tokens to receive
+     * @param poolData The liquidity pool data structure
+     * @param subPools The subpools array
+     * @param queuedWithdrawals The queued withdrawals
+     */
+    function removeLiquidityStable(
+        address user,
+        uint256 yieldReserve,
+        uint256 targetLP,
+        uint256 minStable,
+        DataTypes.PoolData storage poolData,
+        DataTypes.AMMSubPool1155[] storage subPools,
+        DataTypes.Queued1155Withdrawals storage queuedWithdrawals
+    ) external returns (uint256, uint256) {
+        require(user != address(0), Errors.ADDRESS_IS_ZERO);
+        require(ILPToken(poolData.poolLPToken).getBalanceOf(user) >= targetLP, Errors.NOT_ENOUGH_USER_BALANCE);
+        require(subPools.length > 0, Errors.NO_SUB_POOL_AVAILABLE);
+        DataTypes.LiqLocalVars memory vars;
+        (vars.TVL, vars.LPPrice) = subPools.getTVLAndLPPrice(poolData.poolLPToken);
+        //Check how much stablecoins remaining in the pool excluding yield investment
+        vars.stableRemaining = IERC20(poolData.stable).balanceOf(poolData.poolLPToken) - yieldReserve;
+        //Calculate maximum LP Tokens to remove
+        vars.remainingLP = targetLP.min(MathHelpers.convertToWad(vars.stableRemaining) / vars.LPPrice);
+        for (vars.i; vars.i < subPools.length; ++vars.i) {
+            if (subPools[vars.i].status) {
+                vars.weighted = vars.remainingLP.min((targetLP * Pool1155Logic.calculateTotal(subPools, vars.i)) / vars.TVL);
+                vars.stable = MathHelpers.convertFromWad(vars.weighted * vars.LPPrice);
+                vars.stable = subPools[vars.i].reserve.min(vars.stable);
+                subPools[vars.i].reserve -= vars.stable;
+                Pool1155Logic.updatePriceIterative(subPools, poolData, vars.i);
+                vars.stableTotal += vars.stable;
+                vars.remainingLP -= vars.weighted;
+            }
+        }
+        vars.LPAmount = targetLP - vars.remainingLP;
+        require(vars.stableTotal >= minStable, Errors.LP_VALUE_BELOW_TARGET);
+        emit RemovedLiqStable(vars.stableTotal, vars.LPAmount, user, poolData.liquidityLimit.cooldown > 0 ? true : false);
+        //If there is a cooldown, then store the stable in an array in the user data to be released later
+        if (poolData.liquidityLimit.cooldown == 0) {
+            ILPToken(poolData.poolLPToken).setApproval20(poolData.stable, vars.stableTotal);
+            IERC20(poolData.stable).safeTransferFrom(poolData.poolLPToken, user, vars.stableTotal);
+        } else {
+            DataTypes.Withdraw1155Data storage current = queuedWithdrawals.withdrawals[queuedWithdrawals.nextId];
+            current.to = user;
+            //Using block.timestamp is safer than block number
+            //See: https://ethereum.stackexchange.com/questions/11060/what-is-block-timestamp/11072#11072
+            current.unlockTimestamp = block.timestamp + poolData.liquidityLimit.cooldown;
+            current.amount = vars.stableTotal;
+            ++queuedWithdrawals.nextId;
+        }
+        ILPToken(poolData.poolLPToken).burn(user, vars.LPAmount);
+        return (vars.stableTotal, vars.LPAmount);
+    }
+
+    /**
+     * @dev Function to remove liquidity by shares
+     * @param user The account to burn from
+     * @param targetLP The amount of LPs to be burned
+     * @param params The shares arrays (token ids, amounts)
+     * @param poolData The data of the liquidity pool
+     * @param subPools The subPools array
+     * @param queuedWithdrawals The queued withdrawals
+     * @param tokenDistribution The token distribution mapping
+     */
+    function removeLiquidityShares(
+        address user,
+        uint256 targetLP,
+        DataTypes.Shares1155Params memory params,
+        DataTypes.PoolData storage poolData,
+        DataTypes.AMMSubPool1155[] storage subPools,
+        DataTypes.Queued1155Withdrawals storage queuedWithdrawals,
+        //mapping(uint256 => uint256) storage subPoolGroupsPointer,
+        mapping(uint256 => uint256) storage tokenDistribution
+    ) external returns (uint256) {
+        require(user != address(0), Errors.ADDRESS_IS_ZERO);
+        require(params.tokenIds.length == params.amounts.length, Errors.ARRAY_NOT_SAME_LENGTH);
+        require(ILPToken(poolData.poolLPToken).getBalanceOf(user) >= targetLP, Errors.NOT_ENOUGH_USER_BALANCE);
+        DataTypes.LiqLocalVars memory vars;
+        //Get LP Price
+        vars.LPPrice = subPools.getLPPrice(poolData.poolLPToken);
+        vars.remainingLP = targetLP;
+        DataTypes.AMMShare1155[] storage queuedShares = queuedWithdrawals.withdrawals[queuedWithdrawals.nextId].shares;
+        //Get the grouped token ids by subpool
+        (vars.subPoolGroups, vars.counter) = groupBySubpoolDynamic(params, subPools.length, tokenDistribution);
+        //iterate the subpool groups
+        for (vars.i; vars.i < vars.counter; ++vars.i) {
+            vars.currentSubPool = vars.subPoolGroups[vars.i];
+            vars.poolId = vars.currentSubPool.id;
+            require(subPools[vars.poolId].status, Errors.SUBPOOL_DISABLED);
+            //Calculate the value of the shares inside this group
+            vars.currentSubPool.sharesCal = Pool1155Logic.CalculateShares(
+                DataTypes.OperationType.buyShares,
+                subPools,
+                vars.poolId,
+                poolData,
+                vars.currentSubPool.total,
+                false
+            );
+            vars.maxLPPerShares = MathHelpers.convertToWad(vars.currentSubPool.sharesCal.value) / vars.LPPrice;
+            require(vars.maxLPPerShares <= vars.remainingLP, Errors.SHARES_VALUE_EXCEEDS_TARGET);
+            vars.remainingLP -= vars.maxLPPerShares;
+            //Update the subpool
+            subPools[vars.poolId].totalShares -= params.amounts[vars.i];
+            subPools[vars.poolId].F = vars.currentSubPool.sharesCal.F;
+
+            for (vars.y = 0; vars.y < vars.currentSubPool.counter; ++vars.y) {
+                vars.currentShare = vars.currentSubPool.shares[vars.y];
+                require(
+                    subPools[vars.poolId].shares[vars.currentShare.tokenId] >= vars.currentShare.amount,
+                    Errors.NOT_ENOUGH_SUBPOOL_SHARES
+                );
+                subPools[vars.poolId].shares[vars.currentShare.tokenId] -= vars.currentShare.amount;
+                //Transfer the share tokens
+                //We cant transfer batch outside the loop since the array of token ids and amounts have a counter after grouping
+                //To generate proper token ids and amounts arrays for transfer batch, the groupBySubpoolDynamic will be redesigned and cost more gas
+                //Even if grouped and the transfer is outside the current for loop, there is still another for loop due to economy of scale approach
+                IERC1155(poolData.tokens[0]).safeTransferFrom(
+                    poolData.poolLPToken,
+                    user,
+                    vars.currentShare.tokenId,
+                    vars.currentShare.amount,
+                    ""
+                );
+                //If there is a cooldown, then store the shares in an array in the user data to be released later
+                if (poolData.liquidityLimit.cooldown > 0) {
+                    queuedShares.push(DataTypes.AMMShare1155(params.tokenIds[vars.i], params.amounts[vars.i]));
+                }
+            }
+        }
+        //If cooldown is enabled, queue the withdrawal
+        if (poolData.liquidityLimit.cooldown > 0) {
+            queuedWithdrawals.withdrawals[queuedWithdrawals.nextId].to = user;
+            //Using block.timestamp is safer than block number
+            //See: https://ethereum.stackexchange.com/questions/11060/what-is-block-timestamp/11072#11072
+            queuedWithdrawals.withdrawals[queuedWithdrawals.nextId].unlockTimestamp = block.timestamp + poolData.liquidityLimit.cooldown;
+            queuedWithdrawals.withdrawals[queuedWithdrawals.nextId].shares = queuedShares;
+            ++queuedWithdrawals.nextId;
+        }
+        vars.LPAmount = targetLP - vars.remainingLP;
+        emit RemovedLiqShares(vars.LPAmount, user, poolData.liquidityLimit.cooldown > 0 ? true : false, vars.subPoolGroups);
+        //Burn the LP Token
+        ILPToken(poolData.poolLPToken).burn(user, vars.LPAmount);
+        return (vars.LPAmount);
+    }
+
+    /**
+     * @dev Function to process queued withdraw transactions upto limit and return number of transactions processed
+     * @notice make it update F if needed for future
+     * @param limit The number of transactions to process in queue
+     * @param poolData The liquidity pool data structure
+     * @param queuedWithdrawals The queued withdrawals
+     * @return transactions number of transactions processed. 0 = no transactions in queue
+     */
+    function processWithdrawals(
+        uint256 limit,
+        DataTypes.PoolData storage poolData,
+        DataTypes.Queued1155Withdrawals storage queuedWithdrawals
+    ) external returns (uint256 transactions) {
+        for (uint256 i; i < limit; ++i) {
+            DataTypes.Withdraw1155Data storage current = queuedWithdrawals.withdrawals[queuedWithdrawals.headId];
+            //Using block.timestamp is safer than block number
+            //See: https://ethereum.stackexchange.com/questions/11060/what-is-block-timestamp/11072#11072
+            if (current.unlockTimestamp < block.timestamp) break;
+            if (current.amount > 0) {
+                ILPToken(poolData.poolLPToken).setApproval20(poolData.stable, current.amount);
+                IERC20(poolData.stable).safeTransferFrom(poolData.poolLPToken, current.to, current.amount);
+            }
+            for (uint256 j = 0; j < current.shares.length; ++j) {
+                IERC1155(poolData.tokens[0]).safeTransferFrom(
+                    poolData.poolLPToken,
+                    current.to,
+                    current.shares[j].tokenId,
+                    current.shares[j].amount,
+                    ""
+                );
+            }
+            ++transactions;
+            ++queuedWithdrawals.headId;
+        }
+        if (queuedWithdrawals.nextId == queuedWithdrawals.headId) {
+            queuedWithdrawals.nextId = 0;
+            queuedWithdrawals.headId = 0;
+        }
+        emit WithdrawalsProcessed(msg.sender, transactions);
+    }
+
+    /**
+     * @dev Function that returns an array of structures that represent that subpools found that has an array of shares in those subpools and the counter represents the length of the outer and inner arrays
+     * @param  params The shares arrays (token ids, amounts) to group
+     * @param length the subpools length
+     * @param tokenDistribution the token distribution of the liquidity pool
+     * @return subPoolGroups array of DataTypes.SubPoolGroup output
+     * @return counter The counter of array elements used
+     */
+    function groupBySubpoolDynamic(
+        DataTypes.Shares1155Params memory params,
+        uint256 length,
+        mapping(uint256 => uint256) storage tokenDistribution
+    ) public view returns (DataTypes.SubPoolGroup[] memory subPoolGroups, uint256 counter) {
+        subPoolGroups = new DataTypes.SubPoolGroup[](length);
+        counter = 0;
+        DataTypes.LocalGroupVars memory vars;
+        //Get the token ids
+        if (params.tokenIds.length == 1) {
+            counter = 1;
+            subPoolGroups = new DataTypes.SubPoolGroup[](1);
+            subPoolGroups[0] = DataTypes.SubPoolGroup(
+                tokenDistribution[params.tokenIds[0]],
+                1,
+                params.amounts[0],
+                new DataTypes.AMMShare1155[](1),
+                vars.cal
+            );
+            subPoolGroups[0].shares[0] = DataTypes.AMMShare1155(params.tokenIds[0], params.amounts[0]);
+        } else {
+            //First we create an array of same length of the params and fill it with the token ids, subpool ids and amounts
+            vars.paramGroups = new DataTypes.ParamGroup[](params.tokenIds.length);
+            for (vars.i; vars.i < params.tokenIds.length; ++vars.i) {
+                vars.paramGroups[vars.i].subPoolId = tokenDistribution[params.tokenIds[vars.i]];
+                vars.paramGroups[vars.i].amount = params.amounts[vars.i];
+                vars.paramGroups[vars.i].tokenId = params.tokenIds[vars.i];
+            }
+            //Then we sort the new array using the insertion method
+            for (vars.i = 1; vars.i < vars.paramGroups.length; ++vars.i) {
+                for (uint j = 0; j < vars.i; ++j)
+                    if (vars.paramGroups[vars.i].subPoolId < vars.paramGroups[j].subPoolId) {
+                        DataTypes.ParamGroup memory x = vars.paramGroups[vars.i];
+                        vars.paramGroups[vars.i] = vars.paramGroups[j];
+                        vars.paramGroups[j] = x;
+                    }
+            }
+            //The we iterate last time through the array and construct the subpool group
+            for (vars.i = 0; vars.i < vars.paramGroups.length; ++vars.i) {
+                if (vars.i == 0 || vars.paramGroups[vars.i].subPoolId != vars.paramGroups[vars.i - 1].subPoolId) {
+                    subPoolGroups[counter] = DataTypes.SubPoolGroup(
+                        vars.paramGroups[vars.i].subPoolId,
+                        0,
+                        0,
+                        new DataTypes.AMMShare1155[](vars.paramGroups.length),
+                        vars.cal
+                    );
+                    ++counter;
+                }
+                vars.index = counter - 1;
+                subPoolGroups[vars.index].shares[subPoolGroups[vars.index].counter] = DataTypes.AMMShare1155(
+                    vars.paramGroups[vars.i].tokenId,
+                    vars.paramGroups[vars.i].amount
+                );
+                subPoolGroups[vars.index].total += vars.paramGroups[vars.i].amount;
+                ++subPoolGroups[vars.index].counter;
+            }
+        }
+    }
+
+    /** @dev Get full quotation
+     * @param quoteParams the quote params containing the buy/sell flag and the use fee flag
+     * @param params The shares arrays (token ids, amounts)
+     * @param poolData The liquidity pool data
+     * @param subPools the subpools array of the liquidity pool
+     * @param tokenDistribution the token distribution of the liquidity pool
+     */
+    function getQuote(
+        DataTypes.QuoteParams calldata quoteParams,
+        DataTypes.Shares1155Params calldata params,
+        DataTypes.PoolData storage poolData,
+        DataTypes.AMMSubPool1155[] storage subPools,
+        mapping(uint256 => uint256) storage tokenDistribution
+    ) external view returns (DataTypes.Quotation memory quotation) {
+        require(params.tokenIds.length == params.amounts.length, Errors.ARRAY_NOT_SAME_LENGTH);
+        DataTypes.LocalQuoteVars memory vars;
+        quotation.shares = new DataTypes.SharePrice[](params.tokenIds.length);
+        //Get the grouped token ids by subpool
+        (vars.subPoolGroups, vars.counter) = groupBySubpoolDynamic(params, subPools.length, tokenDistribution);
+        for (vars.i; vars.i < vars.counter; ++vars.i) {
+            vars.currentSubPool = vars.subPoolGroups[vars.i];
+            vars.poolId = vars.currentSubPool.id;
+            require(subPools[vars.poolId].status, Errors.SUBPOOL_DISABLED);
+            //Calculate the value of the shares from its subpool
+            vars.currentSubPool.sharesCal = Pool1155Logic.CalculateShares(
+                quoteParams.buy ? DataTypes.OperationType.buyShares : DataTypes.OperationType.sellShares,
+                subPools,
+                vars.poolId,
+                poolData,
+                vars.currentSubPool.total,
+                quoteParams.useFee
+            );
+            for (vars.y = 0; vars.y < vars.currentSubPool.counter; ++vars.y) {
+                vars.currentShare = vars.currentSubPool.shares[vars.y];
+                require(
+                    subPools[vars.poolId].shares[vars.currentShare.tokenId] >= vars.currentShare.amount || !quoteParams.buy,
+                    Errors.NOT_ENOUGH_SUBPOOL_SHARES
+                );
+                quotation.shares[vars.counterShares].value = vars.currentShare.amount * vars.currentSubPool.sharesCal.swapPV;
+                quotation.shares[vars.counterShares].id = vars.currentShare.tokenId;
+                quotation.shares[vars.counterShares].fees = Pool1155Logic.multiplyFees(
+                    vars.subPoolGroups[vars.i].sharesCal.fees,
+                    vars.currentShare.amount,
+                    vars.currentSubPool.total
+                );
+                ++vars.counterShares;
+            }
+            quotation.fees = Pool1155Logic.addFees(quotation.fees, vars.subPoolGroups[vars.i].sharesCal.fees);
+            require(
+                subPools[vars.poolId].reserve >= vars.subPoolGroups[vars.i].sharesCal.value || quoteParams.buy,
+                Errors.NOT_ENOUGH_SUBPOOL_RESERVE
+            );
+            quotation.total += vars.subPoolGroups[vars.i].sharesCal.value;
+        }
+    }
+
+    /** @dev Experimental Function to the swap shares to stablecoins using grouping by subpools
+     * @notice subPoolGroupsPointer should be cleared by making it "1" after each iteration of the grouping
+     * @param user The user address to transfer the shares from
+     * @param  minStable The minimum stablecoins to receive
+     * @param  yieldReserve The current reserve in yield contracts
+     * @param  params The shares arrays to deduct (token ids, amounts)
+     * @param poolData The pool data including fee configuration
+     * @param subPools the subpools array of the liquidity pool
+     * @param tokenDistribution the token distribution of the liquidity pool
+     */
+    function swapShares(
+        address user,
+        uint256 minStable,
+        uint256 yieldReserve,
+        DataTypes.Shares1155Params memory params,
+        DataTypes.PoolData storage poolData,
+        DataTypes.AMMSubPool1155[] storage subPools,
+        mapping(uint256 => uint256) storage tokenDistribution
+    ) external {
+        require(params.tokenIds.length == params.amounts.length, Errors.ARRAY_NOT_SAME_LENGTH);
+
+        DataTypes.SwapLocalVars memory vars;
+        (vars.subPoolGroups, vars.counter) = groupBySubpoolDynamic(params, subPools.length, tokenDistribution);
+        //Check how much stablecoins remaining in the pool excluding yield investment
+        require(IERC20(poolData.stable).balanceOf(poolData.poolLPToken) - yieldReserve >= minStable, Errors.NOT_ENOUGH_POOL_RESERVE);
+        //Get the grouped token ids by subpool
+        for (vars.i; vars.i < vars.counter; ++vars.i) {
+            vars.currentSubPool = vars.subPoolGroups[vars.i];
+            vars.poolId = vars.currentSubPool.id;
+            require(
+                subPools[vars.poolId].F >= poolData.iterativeLimit.minimumF,
+                Errors.SWAPPING_SHARES_TEMPORARY_DISABLED_DUE_TO_LOW_CONDITIONS
+            );
+            require(subPools[vars.poolId].status, Errors.SUBPOOL_DISABLED);
+            //Calculate the value of the shares inside this group
+            vars.currentSubPool.sharesCal = Pool1155Logic.CalculateShares(
+                DataTypes.OperationType.sellShares,
+                subPools,
+                vars.poolId,
+                poolData,
+                vars.currentSubPool.total,
+                true
+            );
+            vars.stable =
+                vars.currentSubPool.sharesCal.value -
+                vars.currentSubPool.sharesCal.fees.royalties -
+                vars.currentSubPool.sharesCal.fees.protocolFee;
+            //Skip this subpool if there isn't enough
+            //The pricing depends on all the shares together, otherwise we need to break them and re-iterate (future feature)
+            require(vars.currentSubPool.sharesCal.value <= subPools[vars.poolId].reserve, Errors.NOT_ENOUGH_SUBPOOL_RESERVE);
+
+            vars.stableOut += vars.stable;
+            //add the total fees for emitting the event
+            vars.fees = Pool1155Logic.addFees(vars.fees, vars.currentSubPool.sharesCal.fees);
+            //Update the reserve of stable and shares and F
+            subPools[vars.poolId].reserve -= (vars.currentSubPool.sharesCal.value);
+            subPools[vars.poolId].totalShares += vars.currentSubPool.total;
+            subPools[vars.poolId].F = vars.currentSubPool.sharesCal.F;
+            //Iterate through the shares inside the Group
+            for (vars.y = 0; vars.y < vars.currentSubPool.counter; ++vars.y) {
+                vars.currentShare = vars.currentSubPool.shares[vars.y];
+                subPools[vars.poolId].shares[vars.currentShare.tokenId] += vars.currentShare.amount;
+                //Transfer the tokens
+                //We cant transfer batch outside the loop since the array of token ids and amounts have a counter after grouping
+                //To generate proper token ids and amounts arrays for transfer batch, the groupBySubpoolDynamic will be redesigned and cost more gas
+                //Even if grouped and the transfer is outside the current for loop, there is still another for loop due to economy of scale approach
+                IERC1155(poolData.tokens[0]).safeTransferFrom(
+                    user,
+                    poolData.poolLPToken,
+                    vars.currentShare.tokenId,
+                    vars.currentShare.amount,
+                    ""
+                );
+            }
+        }
+        require(vars.stableOut >= minStable, Errors.SHARES_VALUE_BELOW_TARGET);
+        if (vars.stableOut > 0) {
+            emit SwappedShares(vars.stableOut, vars.fees, user, vars.subPoolGroups);
+            //Add to the balances of the protocol wallet and royalties address
+            poolData.fee.protocolBalance += vars.fees.protocolFee;
+            poolData.fee.royaltiesBalance += vars.fees.royalties;
+            //Transfer the total stable to the user
+            ILPToken(poolData.poolLPToken).setApproval20(poolData.stable, vars.stableOut);
+            IERC20(poolData.stable).safeTransferFrom(poolData.poolLPToken, user, vars.stableOut);
+        }
+    }
+
+    /** @dev Experimental Function to the swap stablecoins to shares using grouping by subpools
+     * @param user The user address to deduct stablecoins
+     * @param maxStable the maximum stablecoins to deduct
+     * @param  params The shares arrays (token ids, amounts)
+     * @param poolData The pool data including fee configuration
+     * @param subPools the subpools array of the liquidity pool
+     * @param tokenDistribution the token distribution of the liquidity pool
+     */
+    function swapStable(
+        address user,
+        uint256 maxStable,
+        DataTypes.Shares1155Params memory params,
+        DataTypes.PoolData storage poolData,
+        DataTypes.AMMSubPool1155[] storage subPools,
+        mapping(uint256 => uint256) storage tokenDistribution
+    ) external {
+        require(params.tokenIds.length == params.amounts.length, Errors.ARRAY_NOT_SAME_LENGTH);
+        require(IERC20(poolData.stable).allowance(user, address(this)) >= maxStable, Errors.NOT_ENOUGH_APPROVED);
+        require(IERC20(poolData.stable).balanceOf(user) >= maxStable, Errors.NOT_ENOUGH_USER_BALANCE);
+        DataTypes.SwapLocalVars memory vars;
+        vars.remaining = maxStable;
+        //Get the grouped token ids by subpool
+        (vars.subPoolGroups, vars.counter) = groupBySubpoolDynamic(params, subPools.length, tokenDistribution);
+        //iterate the subpool groups
+        for (vars.i; vars.i < vars.counter; ++vars.i) {
+            vars.currentSubPool = vars.subPoolGroups[vars.i];
+            vars.poolId = vars.currentSubPool.id;
+            require(subPools[vars.poolId].status, Errors.SUBPOOL_DISABLED);
+            //Calculate the value of the shares inside this group
+            //This requires that the total shares in the subpool >= amount requested or it reverts
+            vars.currentSubPool.sharesCal = Pool1155Logic.CalculateShares(
+                DataTypes.OperationType.buyShares,
+                subPools,
+                vars.poolId,
+                poolData,
+                vars.currentSubPool.total,
+                true
+            );
+            //If the value of the shares is higher than the remaining stablecoins to consume, continue the for.
+            // Otherwise, we would need to recalculate using the remaining stable
+            // It is better to assume that the user approved more than the shares value
+            //if (vars.currentSubPool.sharesCal.value + vars.currentSubPool.sharesCal.fees.totalFee > vars.remaining) continue;
+            require(
+                vars.currentSubPool.sharesCal.value +
+                    vars.currentSubPool.sharesCal.fees.royalties +
+                    vars.currentSubPool.sharesCal.fees.protocolFee <=
+                    vars.remaining,
+                Errors.SHARES_VALUE_EXCEEDS_TARGET
+            );
+
+            vars.remaining -= (vars.currentSubPool.sharesCal.value +
+                vars.currentSubPool.sharesCal.fees.royalties +
+                vars.currentSubPool.sharesCal.fees.protocolFee);
+            //increment the total fees for emitting the event
+            vars.fees = Pool1155Logic.addFees(vars.fees, vars.currentSubPool.sharesCal.fees);
+            //Update the reserve of stable and shares and F
+            subPools[vars.poolId].reserve += vars.currentSubPool.sharesCal.value;
+            subPools[vars.poolId].totalShares -= vars.currentSubPool.total;
+            subPools[vars.poolId].F = vars.currentSubPool.sharesCal.F;
+            //Iterate through all the shares to update their new amounts in the subpool
+            for (vars.y = 0; vars.y < vars.currentSubPool.counter; ++vars.y) {
+                vars.currentShare = vars.currentSubPool.shares[vars.y];
+                require(
+                    subPools[vars.poolId].shares[vars.currentShare.tokenId] >= vars.currentShare.amount,
+                    Errors.NOT_ENOUGH_SUBPOOL_SHARES
+                );
+                subPools[vars.poolId].shares[vars.currentShare.tokenId] -= vars.currentShare.amount;
+                //Transfer the tokens
+                //We cant transfer batch outside the loop since the array of token ids and amounts have a counter after grouping
+                //To generate proper token ids and amounts arrays for transfer batch, the groupBySubpoolDynamic will be redesigned and cost more gas
+                //Even if grouped and the transfer is outside the current for loop, there is still another for loop due to economy of scale approach
+                IERC1155(poolData.tokens[0]).safeTransferFrom(
+                    poolData.poolLPToken,
+                    user,
+                    vars.currentShare.tokenId,
+                    vars.currentShare.amount,
+                    ""
+                );
+            }
+        }
+        //Add to the balances of the protocol wallet and royalties address
+        poolData.fee.protocolBalance += vars.fees.protocolFee;
+        poolData.fee.royaltiesBalance += vars.fees.royalties;
+        emit SwappedStable(maxStable - vars.remaining, vars.fees, user, vars.subPoolGroups);
+        //Transfer the total stable from the user
+        IERC20(poolData.stable).safeTransferFrom(user, poolData.poolLPToken, maxStable - vars.remaining);
+    }
+}